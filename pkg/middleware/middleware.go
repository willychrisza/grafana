--- conflicted
+++ resolved
@@ -2,7 +2,6 @@
 
 import (
 	"fmt"
-	"github.com/davecgh/go-spew/spew"
 	"strings"
 
 	contextmodel "github.com/grafana/grafana/pkg/services/contexthandler/model"
@@ -36,18 +35,10 @@
 				return
 			}
 
-<<<<<<< HEAD
-			// TODO case if keeping this
-			_, _, resourceURLMatch := t.Match(c.Req.URL.Path)
-			if !strings.HasPrefix(c.Req.URL.Path, "/api/datasources/proxy/") && !resourceURLMatch {
-=======
 			_, _, resourceURLMatch := t.Match(c.Req.URL.Path)
 			resourceCachable := resourceURLMatch && allowCacheControl(c.Resp)
 			if !strings.HasPrefix(c.Req.URL.Path, "/api/datasources/proxy/") && !resourceCachable {
->>>>>>> 42be0e10
 				addNoCacheHeaders(c.Resp)
-			} else {
-				spew.Printf("not override cache headers on %s \n", c.Req.URL.Path) // TODO Remove before merging
 			}
 
 			if !cfg.AllowEmbedding {
