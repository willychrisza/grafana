--- conflicted
+++ resolved
@@ -39,11 +39,7 @@
 
 func ProvideService(cfg *setting.Cfg, dataSourceCache datasources.CacheService, routeRegister routing.RouteRegister,
 	sqlStore *sqlstore.SQLStore, kvStore kvstore.KVStore, dataService *tsdb.Service, dataProxy *datasourceproxy.DataSourceProxyService,
-<<<<<<< HEAD
-	quotaService *quota.QuotaService, encryptionService encryption.Service, m *metrics.Metrics) (*AlertNG, error) {
-=======
-	quotaService *quota.QuotaService, m *metrics.NGAlert) (*AlertNG, error) {
->>>>>>> 1aaa00a1
+	quotaService *quota.QuotaService, encryptionService encryption.Service, m *metrics.NGAlert) (*AlertNG, error) {
 	ng := &AlertNG{
 		Cfg:               cfg,
 		DataSourceCache:   dataSourceCache,
@@ -71,7 +67,6 @@
 
 // AlertNG is the service for evaluating the condition of an alert definition.
 type AlertNG struct {
-<<<<<<< HEAD
 	Cfg               *setting.Cfg
 	DataSourceCache   datasources.CacheService
 	RouteRegister     routing.RouteRegister
@@ -81,24 +76,10 @@
 	DataProxy         *datasourceproxy.DataSourceProxyService
 	QuotaService      *quota.QuotaService
 	EncryptionService encryption.Service
-	Metrics           *metrics.Metrics
+	Metrics           *metrics.NGAlert
 	Log               log.Logger
 	schedule          schedule.ScheduleService
 	stateManager      *state.Manager
-=======
-	Cfg             *setting.Cfg
-	DataSourceCache datasources.CacheService
-	RouteRegister   routing.RouteRegister
-	SQLStore        *sqlstore.SQLStore
-	KVStore         kvstore.KVStore
-	DataService     *tsdb.Service
-	DataProxy       *datasourceproxy.DataSourceProxyService
-	QuotaService    *quota.QuotaService
-	Metrics         *metrics.NGAlert
-	Log             log.Logger
-	schedule        schedule.ScheduleService
-	stateManager    *state.Manager
->>>>>>> 1aaa00a1
 
 	// Alerting notification services
 	MultiOrgAlertmanager *notifier.MultiOrgAlertmanager
@@ -118,12 +99,8 @@
 		Logger:                 ng.Log,
 	}
 
-<<<<<<< HEAD
 	decryptFn := ng.EncryptionService.GetDecryptedValue
-	ng.MultiOrgAlertmanager = notifier.NewMultiOrgAlertmanager(ng.Cfg, store, store, ng.KVStore, decryptFn)
-=======
-	ng.MultiOrgAlertmanager = notifier.NewMultiOrgAlertmanager(ng.Cfg, store, store, ng.KVStore, ng.Metrics.GetMultiOrgAlertmanagerMetrics())
->>>>>>> 1aaa00a1
+	ng.MultiOrgAlertmanager = notifier.NewMultiOrgAlertmanager(ng.Cfg, store, store, ng.KVStore, decryptFn, ng.Metrics.GetMultiOrgAlertmanagerMetrics())
 
 	// Let's make sure we're able to complete an initial sync of Alertmanagers before we start the alerting components.
 	if err := ng.MultiOrgAlertmanager.LoadAndSyncAlertmanagersForOrgs(context.Background()); err != nil {
