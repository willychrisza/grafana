package live

import (
	"context"
	"errors"
	"fmt"
	"net/http"
	"net/url"
	"strings"
	"sync"
	"time"

	"github.com/grafana/grafana/pkg/api/dtos"
	"github.com/grafana/grafana/pkg/api/response"
	"github.com/grafana/grafana/pkg/api/routing"
	"github.com/grafana/grafana/pkg/infra/localcache"
	"github.com/grafana/grafana/pkg/infra/log"
	"github.com/grafana/grafana/pkg/middleware"
	"github.com/grafana/grafana/pkg/models"
	"github.com/grafana/grafana/pkg/plugins/manager"
	"github.com/grafana/grafana/pkg/plugins/plugincontext"
	"github.com/grafana/grafana/pkg/registry"
	"github.com/grafana/grafana/pkg/services/datasources"
	"github.com/grafana/grafana/pkg/services/live/channelrule"
	"github.com/grafana/grafana/pkg/services/live/database"
	"github.com/grafana/grafana/pkg/services/live/features"
	"github.com/grafana/grafana/pkg/services/live/livecontext"
	"github.com/grafana/grafana/pkg/services/live/liveplugin"
	"github.com/grafana/grafana/pkg/services/live/managedstream"
	"github.com/grafana/grafana/pkg/services/live/orgchannel"
	"github.com/grafana/grafana/pkg/services/live/pushws"
	"github.com/grafana/grafana/pkg/services/live/runstream"
	"github.com/grafana/grafana/pkg/services/live/survey"
	"github.com/grafana/grafana/pkg/services/sqlstore"
	"github.com/grafana/grafana/pkg/services/sqlstore/migrator"
	"github.com/grafana/grafana/pkg/setting"
	"github.com/grafana/grafana/pkg/tsdb/cloudwatch"
	"github.com/grafana/grafana/pkg/util"

	"github.com/centrifugal/centrifuge"
	"github.com/grafana/grafana-plugin-sdk-go/backend"
	"github.com/grafana/grafana-plugin-sdk-go/live"
	"gopkg.in/redis.v5"
)

var (
	logger   = log.New("live")
	loggerCF = log.New("live.centrifuge")
)

func init() {
	registry.RegisterServiceWithPriority(NewGrafanaLive(), registry.Low)
}

func NewGrafanaLive() *GrafanaLive {
	return &GrafanaLive{
		channels:   make(map[string]models.ChannelHandler),
		channelsMu: sync.RWMutex{},
		GrafanaScope: CoreGrafanaScope{
			Features: make(map[string]models.ChannelHandlerFactory),
		},
	}
}

// CoreGrafanaScope list of core features
type CoreGrafanaScope struct {
	Features map[string]models.ChannelHandlerFactory

	// The generic service to advertise dashboard changes
	Dashboards models.DashboardActivityChannel
}

// GrafanaLive manages live real-time connections to Grafana (over WebSocket at this moment).
// The main concept here is Pattern. Connections can subscribe to many channels. Each channel
// can have different permissions and properties but once a connection subscribed to a channel
// it starts receiving all messages published into this channel. Thus GrafanaLive is a PUB/SUB
// server.
type GrafanaLive struct {
	PluginContextProvider *plugincontext.Provider  `inject:""`
	Cfg                   *setting.Cfg             `inject:""`
	RouteRegister         routing.RouteRegister    `inject:""`
	LogsService           *cloudwatch.LogsService  `inject:""`
	PluginManager         *manager.PluginManager   `inject:""`
	CacheService          *localcache.CacheService `inject:""`
	DatasourceCache       datasources.CacheService `inject:""`
	SQLStore              *sqlstore.SQLStore       `inject:""`

	node         *centrifuge.Node
	surveyCaller *survey.Caller

	// Websocket handlers
	websocketHandler     interface{}
	pushWebsocketHandler interface{}

	// Full channel handler
	channels   map[string]models.ChannelHandler
	channelsMu sync.RWMutex

	// The core internal features
	GrafanaScope CoreGrafanaScope

	ManagedStreamRunner *managedstream.Runner

<<<<<<< HEAD
	contextGetter      *pluginContextGetter
	runStreamManager   *runstream.Manager
	messageStorage     *database.MessageStorage
	channelRuleStorage *database.ChannelRuleStorage
	channelConfigCache *channelrule.Cache
=======
	contextGetter    *liveplugin.ContextGetter
	runStreamManager *runstream.Manager
	storage          *database.Storage
>>>>>>> 98893c04
}

func (g *GrafanaLive) getStreamPlugin(pluginID string) (backend.StreamHandler, error) {
	plugin, ok := g.PluginManager.BackendPluginManager.Get(pluginID)
	if !ok {
		return nil, fmt.Errorf("plugin not found: %s", pluginID)
	}
	streamHandler, ok := plugin.(backend.StreamHandler)
	if !ok {
		return nil, fmt.Errorf("%s plugin does not implement StreamHandler: %#v", pluginID, plugin)
	}
	return streamHandler, nil
}

func (g *GrafanaLive) MessageStorage() *database.MessageStorage {
	return g.messageStorage
}

func (g *GrafanaLive) ChannelRuleStorage() *database.ChannelRuleStorage {
	return g.channelRuleStorage
}

// AddMigration defines database migrations.
// This is an implementation of registry.DatabaseMigrator.
func (g *GrafanaLive) AddMigration(mg *migrator.Migrator) {
	if g == nil || g.Cfg == nil || !g.Cfg.IsLiveConfigEnabled() {
		return
	}
	database.AddLiveMessageMigrations(mg)
	database.AddLiveChannelRuleMigrations(mg)
}

func (g *GrafanaLive) Run(ctx context.Context) error {
	if g.runStreamManager != nil {
		// Only run stream manager if GrafanaLive properly initialized.
		_ = g.runStreamManager.Run(ctx)
		return g.node.Shutdown(context.Background())
	}
	return nil
}

var clientConcurrency = 8

func (g *GrafanaLive) IsHA() bool {
	return g.Cfg != nil && g.Cfg.LiveHAEngine != ""
}

// Init initializes Live service.
// Required to implement the registry.Service interface.
func (g *GrafanaLive) Init() error {
	logger.Debug("GrafanaLive initialization", "ha", g.IsHA())

	// We use default config here as starting point. Default config contains
	// reasonable values for available options.
	cfg := centrifuge.DefaultConfig

	// cfg.LogLevel = centrifuge.LogLevelDebug
	cfg.LogHandler = handleLog
	cfg.LogLevel = centrifuge.LogLevelError
	cfg.MetricsNamespace = "grafana_live"

	// Node is the core object in Centrifuge library responsible for many useful
	// things. For example Node allows to publish messages to channels from server
	// side with its Publish method.
	node, err := centrifuge.New(cfg)
	if err != nil {
		return err
	}
	g.node = node

<<<<<<< HEAD
	g.messageStorage = database.NewMessageStorage(g.SQLStore, g.CacheService)
	g.channelRuleStorage, err = database.NewChannelStorage(g.SQLStore)
	if err != nil {
		return err
	}

	g.contextGetter = newPluginContextGetter(g.PluginContextProvider)
	channelSender := newPluginChannelSender(node)
	presenceGetter := newPluginPresenceGetter(node)
	g.runStreamManager = runstream.NewManager(channelSender, presenceGetter, g.contextGetter)
	g.channelConfigCache = channelrule.NewCache(g.channelRuleStorage)
=======
	if g.IsHA() {
		// Configure HA with Redis. In this case Centrifuge nodes
		// will be connected over Redis PUB/SUB. Presence will work
		// globally since kept inside Redis.
		redisAddress := g.Cfg.LiveHAEngineAddress
		redisShardConfigs := []centrifuge.RedisShardConfig{
			{Address: redisAddress},
		}
		var redisShards []*centrifuge.RedisShard
		for _, redisConf := range redisShardConfigs {
			redisShard, err := centrifuge.NewRedisShard(node, redisConf)
			if err != nil {
				return fmt.Errorf("error connecting to Live Redis: %v", err)
			}
			redisShards = append(redisShards, redisShard)
		}

		broker, err := centrifuge.NewRedisBroker(node, centrifuge.RedisBrokerConfig{
			Prefix: "gf_live",

			// We are using Redis streams here for history. Require Redis >= 5.
			UseStreams: true,

			// Use reasonably large expiration interval for stream meta key,
			// much bigger than maximum HistoryLifetime value in Node config.
			// This way stream meta data will expire, in some cases you may want
			// to prevent its expiration setting this to zero value.
			HistoryMetaTTL: 7 * 24 * time.Hour,

			// And configure a couple of shards to use.
			Shards: redisShards,
		})
		if err != nil {
			return fmt.Errorf("error creating Live Redis broker: %v", err)
		}
		node.SetBroker(broker)

		presenceManager, err := centrifuge.NewRedisPresenceManager(node, centrifuge.RedisPresenceManagerConfig{
			Prefix: "gf_live",
			Shards: redisShards,
		})
		if err != nil {
			return fmt.Errorf("error creating Live Redis presence manager: %v", err)
		}
		node.SetPresenceManager(presenceManager)
	}

	g.contextGetter = liveplugin.NewContextGetter(g.PluginContextProvider)
	channelLocalPublisher := liveplugin.NewChannelLocalPublisher(node)
	numLocalSubscribersGetter := liveplugin.NewNumLocalSubscribersGetter(node)
	g.runStreamManager = runstream.NewManager(channelLocalPublisher, numLocalSubscribersGetter, g.contextGetter)
>>>>>>> 98893c04

	// Initialize the main features
	dash := &features.DashboardHandler{
		Publisher:   g.Publish,
		ClientCount: g.ClientCount,
	}
	g.GrafanaScope.Dashboards = dash
	g.GrafanaScope.Features["dashboard"] = dash
	g.GrafanaScope.Features["broadcast"] = features.NewBroadcastRunner(g.messageStorage)

	var managedStreamRunner *managedstream.Runner
	if g.IsHA() {
		redisClient := redis.NewClient(&redis.Options{
			Addr: g.Cfg.LiveHAEngineAddress,
		})
		cmd := redisClient.Ping()
		if _, err := cmd.Result(); err != nil {
			return fmt.Errorf("error pinging Redis: %v", err)
		}
		managedStreamRunner = managedstream.NewRunner(
			g.Publish,
			managedstream.NewRedisFrameCache(redisClient),
		)
	} else {
		managedStreamRunner = managedstream.NewRunner(
			g.Publish,
			managedstream.NewMemoryFrameCache(),
		)
	}

	g.ManagedStreamRunner = managedStreamRunner
	g.surveyCaller = survey.NewCaller(managedStreamRunner, node)
	err = g.surveyCaller.SetupHandlers()
	if err != nil {
		return err
	}

	// Set ConnectHandler called when client successfully connected to Node. Your code
	// inside handler must be synchronized since it will be called concurrently from
	// different goroutines (belonging to different client connections). This is also
	// true for other event handlers.
	node.OnConnect(func(client *centrifuge.Client) {
		numConnections := g.node.Hub().NumClients()
		if g.Cfg.LiveMaxConnections >= 0 && numConnections > g.Cfg.LiveMaxConnections {
			logger.Warn(
				"Max number of Live connections reached, increase max_connections in [live] configuration section",
				"user", client.UserID(), "client", client.ID(), "limit", g.Cfg.LiveMaxConnections,
			)
			client.Disconnect(centrifuge.DisconnectConnectionLimit)
			return
		}
		var semaphore chan struct{}
		if clientConcurrency > 1 {
			semaphore = make(chan struct{}, clientConcurrency)
		}
		logger.Debug("Client connected", "user", client.UserID(), "client", client.ID())
		connectedAt := time.Now()

		// Called when client subscribes to the channel.
		client.OnSubscribe(func(e centrifuge.SubscribeEvent, cb centrifuge.SubscribeCallback) {
			err := runConcurrentlyIfNeeded(client.Context(), semaphore, func() {
				cb(g.handleOnSubscribe(client, e))
			})
			if err != nil {
				cb(centrifuge.SubscribeReply{}, err)
			}
		})

		// Called when a client publishes to the channel.
		// In general, we should prefer writing to the HTTP API, but this
		// allows some simple prototypes to work quickly.
		client.OnPublish(func(e centrifuge.PublishEvent, cb centrifuge.PublishCallback) {
			err := runConcurrentlyIfNeeded(client.Context(), semaphore, func() {
				cb(g.handleOnPublish(client, e))
			})
			if err != nil {
				cb(centrifuge.PublishReply{}, err)
			}
		})

		client.OnDisconnect(func(e centrifuge.DisconnectEvent) {
			reason := "normal"
			if e.Disconnect != nil {
				reason = e.Disconnect.Reason
				if e.Disconnect.Code == 3001 { // Shutdown
					return
				}
			}
			logger.Debug("Client disconnected", "user", client.UserID(), "client", client.ID(), "reason", reason, "elapsed", time.Since(connectedAt))
		})
	})

	// Run node. This method does not block.
	if err := node.Run(); err != nil {
		return err
	}

	appURL, err := url.Parse(g.Cfg.AppURL)
	if err != nil {
		return fmt.Errorf("error parsing AppURL %s: %w", g.Cfg.AppURL, err)
	}

	// Use a pure websocket transport.
	wsHandler := centrifuge.NewWebsocketHandler(node, centrifuge.WebsocketConfig{
		ReadBufferSize:  1024,
		WriteBufferSize: 1024,
		CheckOrigin: func(r *http.Request) bool {
			return checkOrigin(r, appURL)
		},
	})

	pushWSHandler := pushws.NewHandler(g.ManagedStreamRunner, pushws.Config{
		ReadBufferSize:  1024,
		WriteBufferSize: 1024,
		CheckOrigin: func(r *http.Request) bool {
			return checkOrigin(r, appURL)
		},
	})

	g.websocketHandler = func(ctx *models.ReqContext) {
		user := ctx.SignedInUser

		// Centrifuge expects Credentials in context with a current user ID.
		cred := &centrifuge.Credentials{
			UserID: fmt.Sprintf("%d", user.UserId),
		}
		newCtx := centrifuge.SetCredentials(ctx.Req.Context(), cred)
		newCtx = livecontext.SetContextSignedUser(newCtx, user)
		newCtx = livecontext.SetContextValues(newCtx, ctx.Req.URL.Query())
		r := ctx.Req.Request
		r = r.WithContext(newCtx)
		wsHandler.ServeHTTP(ctx.Resp, r)
	}

	g.pushWebsocketHandler = func(ctx *models.ReqContext) {
		user := ctx.SignedInUser
		newCtx := livecontext.SetContextSignedUser(ctx.Req.Context(), user)
		newCtx = livecontext.SetContextValues(newCtx, ctx.Req.URL.Query())
		newCtx = livecontext.SetContextStreamID(newCtx, ctx.Params(":streamId"))
		r := ctx.Req.Request
		r = r.WithContext(newCtx)
		pushWSHandler.ServeHTTP(ctx.Resp, r)
	}

	g.RouteRegister.Group("/api/live", func(group routing.RouteRegister) {
		group.Get("/ws", g.websocketHandler)
	}, middleware.ReqSignedIn)

	g.RouteRegister.Group("/api/live", func(group routing.RouteRegister) {
		group.Get("/push/:streamId", g.pushWebsocketHandler)
	}, middleware.ReqOrgAdmin)

	return nil
}

func checkOrigin(r *http.Request, appURL *url.URL) bool {
	origin := r.Header.Get("Origin")
	if origin == "" {
		return true
	}
	originURL, err := url.Parse(origin)
	if err != nil {
		logger.Warn("Failed to parse request origin", "error", err, "origin", origin)
		return false
	}
	if !strings.EqualFold(originURL.Scheme, appURL.Scheme) || !strings.EqualFold(originURL.Host, appURL.Host) {
		logger.Warn("Request Origin is not authorized", "origin", origin, "appUrl", appURL.String())
		return false
	}
	return true
}

func runConcurrentlyIfNeeded(ctx context.Context, semaphore chan struct{}, fn func()) error {
	if cap(semaphore) > 1 {
		select {
		case semaphore <- struct{}{}:
		case <-ctx.Done():
			return ctx.Err()
		}
		go func() {
			defer func() { <-semaphore }()
			fn()
		}()
	} else {
		// No need in separate goroutines.
		fn()
	}
	return nil
}

func (g *GrafanaLive) HandleDatasourceDelete(orgID int64, dsUID string) {
	if g.runStreamManager == nil {
		return
	}
	err := g.runStreamManager.HandleDatasourceDelete(orgID, dsUID)
	if err != nil {
		logger.Error("Error handling datasource delete", "error", err)
	}
}

func (g *GrafanaLive) HandleDatasourceUpdate(orgID int64, dsUID string) {
	if g.runStreamManager == nil {
		return
	}
	err := g.runStreamManager.HandleDatasourceUpdate(orgID, dsUID)
	if err != nil {
		logger.Error("Error handling datasource update", "error", err)
	}
}

func (g *GrafanaLive) handleOnSubscribe(client *centrifuge.Client, e centrifuge.SubscribeEvent) (centrifuge.SubscribeReply, error) {
	logger.Debug("Client wants to subscribe", "user", client.UserID(), "client", client.ID(), "channel", e.Channel)

	user, ok := livecontext.GetContextSignedUser(client.Context())
	if !ok {
		logger.Error("No user found in context", "user", client.UserID(), "client", client.ID(), "channel", e.Channel)
		return centrifuge.SubscribeReply{}, centrifuge.ErrorInternal
	}

	// See a detailed comment for StripOrgID about orgID management in Live.
	orgID, channel, err := orgchannel.StripOrgID(e.Channel)
	if err != nil {
		logger.Error("Error parsing channel", "user", client.UserID(), "client", client.ID(), "channel", e.Channel, "error", err)
		return centrifuge.SubscribeReply{}, centrifuge.ErrorInternal
	}

	if user.OrgId != orgID {
		logger.Info("Error subscribing: wrong orgId", "user", client.UserID(), "client", client.ID(), "channel", e.Channel)
		return centrifuge.SubscribeReply{}, centrifuge.ErrorPermissionDenied
	}

	handler, addr, err := g.GetChannelHandler(user, channel)
	if err != nil {
		if errors.Is(err, live.ErrInvalidChannelID) {
			logger.Info("Invalid channel ID", "user", client.UserID(), "client", client.ID(), "channel", e.Channel)
			return centrifuge.SubscribeReply{}, &centrifuge.Error{Code: uint32(http.StatusBadRequest), Message: "invalid channel ID"}
		}
		logger.Error("Error getting channel handler", "user", client.UserID(), "client", client.ID(), "channel", e.Channel, "error", err)
		return centrifuge.SubscribeReply{}, centrifuge.ErrorInternal
	}
	reply, status, err := handler.OnSubscribe(client.Context(), user, models.SubscribeEvent{
		Channel: channel,
		Path:    addr.Path,
	})
	if err != nil {
		logger.Error("Error calling channel handler subscribe", "user", client.UserID(), "client", client.ID(), "channel", e.Channel, "error", err)
		return centrifuge.SubscribeReply{}, centrifuge.ErrorInternal
	}
	if status != backend.SubscribeStreamStatusOK {
		// using HTTP error codes for WS errors too.
		code, text := subscribeStatusToHTTPError(status)
		logger.Debug("Return custom subscribe error", "user", client.UserID(), "client", client.ID(), "channel", e.Channel, "code", code)
		return centrifuge.SubscribeReply{}, &centrifuge.Error{Code: uint32(code), Message: text}
	}
	logger.Debug("Client subscribed", "user", client.UserID(), "client", client.ID(), "channel", e.Channel)
	return centrifuge.SubscribeReply{
		Options: centrifuge.SubscribeOptions{
			Presence:  reply.Presence,
			JoinLeave: reply.JoinLeave,
			Recover:   reply.Recover,
			Data:      reply.Data,
		},
	}, nil
}

func (g *GrafanaLive) handleOnPublish(client *centrifuge.Client, e centrifuge.PublishEvent) (centrifuge.PublishReply, error) {
	logger.Debug("Client wants to publish", "user", client.UserID(), "client", client.ID(), "channel", e.Channel)

	user, ok := livecontext.GetContextSignedUser(client.Context())
	if !ok {
		logger.Error("No user found in context", "user", client.UserID(), "client", client.ID(), "channel", e.Channel)
		return centrifuge.PublishReply{}, centrifuge.ErrorInternal
	}

	// See a detailed comment for StripOrgID about orgID management in Live.
	orgID, channel, err := orgchannel.StripOrgID(e.Channel)
	if err != nil {
		logger.Error("Error parsing channel", "user", client.UserID(), "client", client.ID(), "channel", e.Channel, "error", err)
		return centrifuge.PublishReply{}, centrifuge.ErrorInternal
	}

	if user.OrgId != orgID {
		logger.Info("Error subscribing: wrong orgId", "user", client.UserID(), "client", client.ID(), "channel", e.Channel)
		return centrifuge.PublishReply{}, centrifuge.ErrorPermissionDenied
	}

	handler, addr, err := g.GetChannelHandler(user, channel)
	if err != nil {
		if errors.Is(err, live.ErrInvalidChannelID) {
			logger.Info("Invalid channel ID", "user", client.UserID(), "client", client.ID(), "channel", e.Channel)
			return centrifuge.PublishReply{}, &centrifuge.Error{Code: uint32(http.StatusBadRequest), Message: "invalid channel ID"}
		}
		logger.Error("Error getting channel handler", "user", client.UserID(), "client", client.ID(), "channel", e.Channel, "error", err)
		return centrifuge.PublishReply{}, centrifuge.ErrorInternal
	}
	reply, status, err := handler.OnPublish(client.Context(), user, models.PublishEvent{
		Channel: channel,
		Path:    addr.Path,
		Data:    e.Data,
	})
	if err != nil {
		logger.Error("Error calling channel handler publish", "user", client.UserID(), "client", client.ID(), "channel", e.Channel, "error", err)
		return centrifuge.PublishReply{}, centrifuge.ErrorInternal
	}
	if status != backend.PublishStreamStatusOK {
		// using HTTP error codes for WS errors too.
		code, text := publishStatusToHTTPError(status)
		logger.Debug("Return custom publish error", "user", client.UserID(), "client", client.ID(), "channel", e.Channel, "code", code)
		return centrifuge.PublishReply{}, &centrifuge.Error{Code: uint32(code), Message: text}
	}
	centrifugeReply := centrifuge.PublishReply{
		Options: centrifuge.PublishOptions{
			HistorySize: reply.HistorySize,
			HistoryTTL:  reply.HistoryTTL,
		},
	}
	if reply.Data != nil {
		// If data is not nil then we published it manually and tell Centrifuge
		// publication result so Centrifuge won't publish itself.
		result, err := g.node.Publish(e.Channel, reply.Data)
		if err != nil {
			logger.Error("Error publishing", "user", client.UserID(), "client", client.ID(), "channel", e.Channel, "error", err, "data", string(reply.Data))
			return centrifuge.PublishReply{}, centrifuge.ErrorInternal
		}
		centrifugeReply.Result = &result
	}
	logger.Debug("Publication successful", "user", client.UserID(), "client", client.ID(), "channel", e.Channel)
	return centrifugeReply, nil
}

func subscribeStatusToHTTPError(status backend.SubscribeStreamStatus) (int, string) {
	switch status {
	case backend.SubscribeStreamStatusNotFound:
		return http.StatusNotFound, http.StatusText(http.StatusNotFound)
	case backend.SubscribeStreamStatusPermissionDenied:
		return http.StatusForbidden, http.StatusText(http.StatusForbidden)
	default:
		log.Warn("unknown subscribe status", "status", status)
		return http.StatusInternalServerError, http.StatusText(http.StatusInternalServerError)
	}
}

func publishStatusToHTTPError(status backend.PublishStreamStatus) (int, string) {
	switch status {
	case backend.PublishStreamStatusNotFound:
		return http.StatusNotFound, http.StatusText(http.StatusNotFound)
	case backend.PublishStreamStatusPermissionDenied:
		return http.StatusForbidden, http.StatusText(http.StatusForbidden)
	default:
		log.Warn("unknown publish status", "status", status)
		return http.StatusInternalServerError, http.StatusText(http.StatusInternalServerError)
	}
}

// GetChannelHandler gives thread-safe access to the channel.
func (g *GrafanaLive) GetChannelHandler(user *models.SignedInUser, channel string) (models.ChannelHandler, live.Channel, error) {
	// Parse the identifier ${scope}/${namespace}/${path}
	addr, err := live.ParseChannel(channel)
	if err != nil {
		return nil, live.Channel{}, err
	}

	g.channelsMu.RLock()
	c, ok := g.channels[channel]
	g.channelsMu.RUnlock() // defer? but then you can't lock further down
	if ok {
		logger.Debug("Found cached channel handler", "channel", channel)
		return c, addr, nil
	}

	g.channelsMu.Lock()
	defer g.channelsMu.Unlock()
	c, ok = g.channels[channel] // may have filled in while locked
	if ok {
		logger.Debug("Found cached channel handler", "channel", channel)
		return c, addr, nil
	}

	getter, err := g.GetChannelHandlerFactory(user, addr.Scope, addr.Namespace)
	if err != nil {
		return nil, addr, fmt.Errorf("error getting channel handler factory: %w", err)
	}

	// First access will initialize.
	c, err = getter.GetHandlerForPath(addr.Path)
	if err != nil {
		return nil, addr, fmt.Errorf("error getting handler for path: %w", err)
	}

	logger.Info("Initialized channel handler", "channel", channel, "address", addr)
	g.channels[channel] = c
	return c, addr, nil
}

// GetChannelHandlerFactory gets a ChannelHandlerFactory for a namespace.
// It gives thread-safe access to the channel.
func (g *GrafanaLive) GetChannelHandlerFactory(user *models.SignedInUser, scope string, namespace string) (models.ChannelHandlerFactory, error) {
	switch scope {
	case live.ScopeGrafana:
		return g.handleGrafanaScope(user, namespace)
	case live.ScopePlugin:
		return g.handlePluginScope(user, namespace)
	case live.ScopeDatasource:
		return g.handleDatasourceScope(user, namespace)
	case live.ScopeStream:
		return g.handleStreamScope(user, namespace)
	default:
		return nil, fmt.Errorf("invalid scope: %q", scope)
	}
}

func (g *GrafanaLive) handleGrafanaScope(_ *models.SignedInUser, namespace string) (models.ChannelHandlerFactory, error) {
	if p, ok := g.GrafanaScope.Features[namespace]; ok {
		return p, nil
	}
	return nil, fmt.Errorf("unknown feature: %q", namespace)
}

func (g *GrafanaLive) handlePluginScope(_ *models.SignedInUser, namespace string) (models.ChannelHandlerFactory, error) {
	// Temporary hack until we have a more generic solution later on
	if namespace == "cloudwatch" {
		return &cloudwatch.LogQueryRunnerSupplier{
			Publisher: g.Publish,
			Service:   g.LogsService,
		}, nil
	}
	streamHandler, err := g.getStreamPlugin(namespace)
	if err != nil {
		return nil, fmt.Errorf("can't find stream plugin: %s", namespace)
	}
	return features.NewPluginRunner(
		namespace,
		"", // No instance uid for non-datasource plugins.
		g.runStreamManager,
		g.contextGetter,
		streamHandler,
	), nil
}

func (g *GrafanaLive) handleStreamScope(u *models.SignedInUser, namespace string) (models.ChannelHandlerFactory, error) {
	return g.ManagedStreamRunner.GetOrCreateStream(u.OrgId, namespace)
}

func (g *GrafanaLive) handleDatasourceScope(user *models.SignedInUser, namespace string) (models.ChannelHandlerFactory, error) {
	ds, err := g.DatasourceCache.GetDatasourceByUID(namespace, user, false)
	if err != nil {
		return nil, fmt.Errorf("error getting datasource: %w", err)
	}
	streamHandler, err := g.getStreamPlugin(ds.Type)
	if err != nil {
		return nil, fmt.Errorf("can't find stream plugin: %s", ds.Type)
	}
	return features.NewPluginRunner(
		ds.Type,
		ds.Uid,
		g.runStreamManager,
		g.contextGetter,
		streamHandler,
	), nil
}

// Publish sends the data to the channel without checking permissions etc.
func (g *GrafanaLive) Publish(orgID int64, channel string, data []byte) error {
	_, err := g.node.Publish(orgchannel.PrependOrgID(orgID, channel), data)
	return err
}

// ClientCount returns the number of clients.
func (g *GrafanaLive) ClientCount(orgID int64, channel string) (int, error) {
	p, err := g.node.Presence(orgchannel.PrependOrgID(orgID, channel))
	if err != nil {
		return 0, err
	}
	return len(p.Presence), nil
}

func (g *GrafanaLive) HandleHTTPPublish(ctx *models.ReqContext, cmd dtos.LivePublishCmd) response.Response {
	addr, err := live.ParseChannel(cmd.Channel)
	if err != nil {
		return response.Error(http.StatusBadRequest, "invalid channel ID", nil)
	}

	logger.Debug("Publish API cmd", "user", ctx.SignedInUser.UserId, "channel", cmd.Channel)

	channelHandler, addr, err := g.GetChannelHandler(ctx.SignedInUser, cmd.Channel)
	if err != nil {
		logger.Error("Error getting channels handler", "error", err, "channel", cmd.Channel)
		return response.Error(http.StatusInternalServerError, http.StatusText(http.StatusInternalServerError), nil)
	}

	reply, status, err := channelHandler.OnPublish(ctx.Req.Context(), ctx.SignedInUser, models.PublishEvent{Channel: cmd.Channel, Path: addr.Path, Data: cmd.Data})
	if err != nil {
		logger.Error("Error calling OnPublish", "error", err, "channel", cmd.Channel)
		return response.Error(http.StatusInternalServerError, http.StatusText(http.StatusInternalServerError), nil)
	}
	if status != backend.PublishStreamStatusOK {
		code, text := publishStatusToHTTPError(status)
		return response.Error(code, text, nil)
	}
	if reply.Data != nil {
		_, err = g.node.Publish(cmd.Channel, cmd.Data)
		if err != nil {
			logger.Error("Error publish to channel", "error", err, "channel", cmd.Channel)
			return response.Error(http.StatusInternalServerError, http.StatusText(http.StatusInternalServerError), nil)
		}
	}
	logger.Debug("Publication successful", "user", ctx.SignedInUser.UserId, "channel", cmd.Channel)
	return response.JSON(http.StatusOK, dtos.LivePublishResponse{})
}

type streamChannelListResponse struct {
	Channels []*managedstream.ManagedChannel `json:"channels"`
}

// HandleListHTTP returns metadata so the UI can build a nice form
func (g *GrafanaLive) HandleListHTTP(c *models.ReqContext) response.Response {
	var channels []*managedstream.ManagedChannel
	var err error
	if g.IsHA() {
		channels, err = g.surveyCaller.CallManagedStreams(c.SignedInUser.OrgId)
	} else {
		channels, err = g.ManagedStreamRunner.GetManagedChannels(c.SignedInUser.OrgId)
	}
	if err != nil {
		return response.Error(http.StatusInternalServerError, http.StatusText(http.StatusInternalServerError), err)
	}
	info := streamChannelListResponse{
		Channels: channels,
	}
	return response.JSONStreaming(200, info)
}

// HandleInfoHTTP special http response for
func (g *GrafanaLive) HandleInfoHTTP(ctx *models.ReqContext) response.Response {
	path := ctx.Params("*")
	if path == "grafana/dashboards/gitops" {
		return response.JSON(200, util.DynMap{
			"active": g.GrafanaScope.Dashboards.HasGitOpsObserver(ctx.SignedInUser.OrgId),
		})
	}
	return response.JSONStreaming(404, util.DynMap{
		"message": "Info is not supported for this channel",
	})
}

// Write to the standard log15 logger
func handleLog(msg centrifuge.LogEntry) {
	arr := make([]interface{}, 0)
	for k, v := range msg.Fields {
		if v == nil {
			v = "<nil>"
		} else if v == "" {
			v = "<empty>"
		}
		arr = append(arr, k, v)
	}

	switch msg.Level {
	case centrifuge.LogLevelDebug:
		loggerCF.Debug(msg.Message, arr...)
	case centrifuge.LogLevelError:
		loggerCF.Error(msg.Message, arr...)
	case centrifuge.LogLevelInfo:
		loggerCF.Info(msg.Message, arr...)
	default:
		loggerCF.Debug(msg.Message, arr...)
	}
}<|MERGE_RESOLUTION|>--- conflicted
+++ resolved
@@ -101,17 +101,11 @@
 
 	ManagedStreamRunner *managedstream.Runner
 
-<<<<<<< HEAD
-	contextGetter      *pluginContextGetter
 	runStreamManager   *runstream.Manager
 	messageStorage     *database.MessageStorage
 	channelRuleStorage *database.ChannelRuleStorage
 	channelConfigCache *channelrule.Cache
-=======
-	contextGetter    *liveplugin.ContextGetter
-	runStreamManager *runstream.Manager
-	storage          *database.Storage
->>>>>>> 98893c04
+	contextGetter      *liveplugin.ContextGetter
 }
 
 func (g *GrafanaLive) getStreamPlugin(pluginID string) (backend.StreamHandler, error) {
@@ -182,19 +176,13 @@
 	}
 	g.node = node
 
-<<<<<<< HEAD
 	g.messageStorage = database.NewMessageStorage(g.SQLStore, g.CacheService)
 	g.channelRuleStorage, err = database.NewChannelStorage(g.SQLStore)
 	if err != nil {
 		return err
 	}
 
-	g.contextGetter = newPluginContextGetter(g.PluginContextProvider)
-	channelSender := newPluginChannelSender(node)
-	presenceGetter := newPluginPresenceGetter(node)
-	g.runStreamManager = runstream.NewManager(channelSender, presenceGetter, g.contextGetter)
 	g.channelConfigCache = channelrule.NewCache(g.channelRuleStorage)
-=======
 	if g.IsHA() {
 		// Configure HA with Redis. In this case Centrifuge nodes
 		// will be connected over Redis PUB/SUB. Presence will work
@@ -246,7 +234,6 @@
 	channelLocalPublisher := liveplugin.NewChannelLocalPublisher(node)
 	numLocalSubscribersGetter := liveplugin.NewNumLocalSubscribersGetter(node)
 	g.runStreamManager = runstream.NewManager(channelLocalPublisher, numLocalSubscribersGetter, g.contextGetter)
->>>>>>> 98893c04
 
 	// Initialize the main features
 	dash := &features.DashboardHandler{
