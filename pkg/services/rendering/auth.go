package rendering

import (
	"bytes"
	"context"
	"encoding/gob"
	"fmt"
	"strconv"
	"strings"
	"time"

	"github.com/golang-jwt/jwt/v4"

	"github.com/grafana/grafana/pkg/infra/log"
	"github.com/grafana/grafana/pkg/infra/metrics"
	"github.com/grafana/grafana/pkg/infra/remotecache"
	"github.com/grafana/grafana/pkg/services/featuremgmt"
	"github.com/grafana/grafana/pkg/util"
)

const renderKeyPrefix = "render-%s"

type RenderUser struct {
	OrgID   int64  `json:"org_id"`
	UserID  int64  `json:"user_id"`
	OrgRole string `json:"org_role"`
}

type renderJWT struct {
	RenderUser *RenderUser
	jwt.RegisteredClaims
}

func (rs *RenderingService) GetRenderUser(ctx context.Context, key string) (*RenderUser, bool) {
<<<<<<< HEAD
	var (
		from   string
		exists bool
		err    error
		start  = time.Now()
	)

	defer func() {
		success := strconv.FormatBool(err == nil && exists)
		metrics.MRenderingUserLookupSummary.WithLabelValues(success, from).Observe(float64(time.Since(start)))
	}()

	if looksLikeJWT(key) && rs.features.IsEnabled(featuremgmt.FlagRenderingOverJWT) {
		from = "jwt"
		claims := new(renderJWT)
		var tkn *jwt.Token
		tkn, err = jwt.ParseWithClaims(key, claims, func(_ *jwt.Token) (interface{}, error) {
			return []byte(rs.Cfg.RendererAuthToken), nil
		})

		if err != nil || !tkn.Valid {
			rs.log.Error("Could not get render user from JWT", "err", err)
			return nil, exists
		}

		exists = true
		return claims.RenderUser, exists
	}

	from = "cache"
	var val interface{}
	val, err = rs.RemoteCacheService.Get(ctx, fmt.Sprintf(renderKeyPrefix, key))
	if err != nil {
		rs.log.Error("Failed to get render key from cache", "error", err)
	}

	if val != nil {
		if user, ok := val.(*RenderUser); ok {
			exists = true
			return user, exists
		}
=======
	val, err := rs.RemoteCacheService.GetByteArray(ctx, fmt.Sprintf(renderKeyPrefix, key))
	if err != nil {
		rs.log.Error("Failed to get render key from cache", "error", err)
	}
	ru := &RenderUser{}
	buf := bytes.NewBuffer(val)
	err = gob.NewDecoder(buf).Decode(&ru)
	if err != nil {
		return nil, false
>>>>>>> 4c304039
	}

	return ru, true
}

func setRenderKey(cache *remotecache.RemoteCache, ctx context.Context, opts AuthOpts, renderKey string, expiry time.Duration) error {
	buf := bytes.NewBuffer(nil)
	err := gob.NewEncoder(buf).Encode(&RenderUser{
		OrgID:   opts.OrgID,
		UserID:  opts.UserID,
		OrgRole: string(opts.OrgRole),
	})
	if err != nil {
		return err
	}

	return cache.SetByteArray(ctx, fmt.Sprintf(renderKeyPrefix, renderKey), buf.Bytes(), expiry)
}

func generateAndSetRenderKey(cache *remotecache.RemoteCache, ctx context.Context, opts AuthOpts, expiry time.Duration) (string, error) {
	key, err := util.GetRandomString(32)
	if err != nil {
		return "", err
	}

	err = setRenderKey(cache, ctx, opts, key, expiry)
	if err != nil {
		return "", err
	}

	return key, nil
}

type longLivedRenderKeyProvider struct {
	cache       *remotecache.RemoteCache
	log         log.Logger
	renderKey   string
	authOpts    AuthOpts
	sessionOpts SessionOpts
}

func (rs *RenderingService) CreateRenderingSession(ctx context.Context, opts AuthOpts, sessionOpts SessionOpts) (Session, error) {
	renderKey, err := generateAndSetRenderKey(rs.RemoteCacheService, ctx, opts, sessionOpts.Expiry)
	if err != nil {
		return nil, err
	}

	return &longLivedRenderKeyProvider{
		log:         rs.log,
		renderKey:   renderKey,
		cache:       rs.RemoteCacheService,
		authOpts:    opts,
		sessionOpts: sessionOpts,
	}, nil
}

func deleteRenderKey(cache *remotecache.RemoteCache, log log.Logger, ctx context.Context, renderKey string) {
	err := cache.Delete(ctx, fmt.Sprintf(renderKeyPrefix, renderKey))
	if err != nil {
		log.Error("Failed to delete render key", "error", err)
	}
}

type perRequestRenderKeyProvider struct {
	cache     *remotecache.RemoteCache
	log       log.Logger
	keyExpiry time.Duration
}

func (r *perRequestRenderKeyProvider) get(ctx context.Context, opts AuthOpts) (string, error) {
	return generateAndSetRenderKey(r.cache, ctx, opts, r.keyExpiry)
}

func (r *perRequestRenderKeyProvider) afterRequest(ctx context.Context, opts AuthOpts, renderKey string) {
	deleteRenderKey(r.cache, r.log, ctx, renderKey)
}

func (r *longLivedRenderKeyProvider) get(ctx context.Context, opts AuthOpts) (string, error) {
	if r.sessionOpts.RefreshExpiryOnEachRequest {
		err := setRenderKey(r.cache, ctx, opts, r.renderKey, r.sessionOpts.Expiry)
		if err != nil {
			r.log.Error("Failed to refresh render key", "error", err, "renderKey", r.renderKey)
		}
	}
	return r.renderKey, nil
}

func (r *longLivedRenderKeyProvider) afterRequest(ctx context.Context, opts AuthOpts, renderKey string) {
	// do nothing - renderKey from longLivedRenderKeyProvider is deleted only after session expires
	// or someone calls session.Dispose()
}

func (r *longLivedRenderKeyProvider) Dispose(ctx context.Context) {
	deleteRenderKey(r.cache, r.log, ctx, r.renderKey)
}

type jwtRenderKeyProvider struct {
	log       log.Logger
	authToken []byte
	keyExpiry time.Duration
}

func (j *jwtRenderKeyProvider) get(_ context.Context, opts AuthOpts) (string, error) {
	token := jwt.NewWithClaims(jwt.SigningMethodHS512, j.buildJWTClaims(opts))

	signed, err := token.SignedString(j.authToken)
	if err != nil {
		return "", err
	}

	return signed, nil
}

func (j *jwtRenderKeyProvider) buildJWTClaims(opts AuthOpts) renderJWT {
	claims := renderJWT{
		RenderUser: &RenderUser{
			OrgID:   opts.OrgID,
			UserID:  opts.UserID,
			OrgRole: string(opts.OrgRole),
		},
		RegisteredClaims: jwt.RegisteredClaims{
			ExpiresAt: jwt.NewNumericDate(time.Now().UTC().Add(j.keyExpiry)),
		},
	}
	return claims
}

func (j *jwtRenderKeyProvider) afterRequest(_ context.Context, _ AuthOpts, _ string) {
	// do nothing - the JWT will just expire
}

func looksLikeJWT(key string) bool {
	return strings.HasPrefix(key, "eyJ")
}<|MERGE_RESOLUTION|>--- conflicted
+++ resolved
@@ -32,7 +32,6 @@
 }
 
 func (rs *RenderingService) GetRenderUser(ctx context.Context, key string) (*RenderUser, bool) {
-<<<<<<< HEAD
 	var (
 		from   string
 		exists bool
@@ -64,27 +63,16 @@
 
 	from = "cache"
 	var val interface{}
-	val, err = rs.RemoteCacheService.Get(ctx, fmt.Sprintf(renderKeyPrefix, key))
+	val, err = rs.RemoteCacheService.GetByteArray(ctx, fmt.Sprintf(renderKeyPrefix, key))
 	if err != nil {
 		rs.log.Error("Failed to get render key from cache", "error", err)
 	}
 
-	if val != nil {
-		if user, ok := val.(*RenderUser); ok {
-			exists = true
-			return user, exists
-		}
-=======
-	val, err := rs.RemoteCacheService.GetByteArray(ctx, fmt.Sprintf(renderKeyPrefix, key))
-	if err != nil {
-		rs.log.Error("Failed to get render key from cache", "error", err)
-	}
 	ru := &RenderUser{}
 	buf := bytes.NewBuffer(val)
 	err = gob.NewDecoder(buf).Decode(&ru)
 	if err != nil {
 		return nil, false
->>>>>>> 4c304039
 	}
 
 	return ru, true
