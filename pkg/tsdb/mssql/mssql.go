--- conflicted
+++ resolved
@@ -10,58 +10,22 @@
 	"strconv"
 	"strings"
 
-<<<<<<< HEAD
 	mssql "github.com/denisenkom/go-mssqldb"
-	"github.com/grafana/grafana-plugin-sdk-go/data"
-	"github.com/grafana/grafana-plugin-sdk-go/data/sqlutil"
-	"github.com/grafana/grafana/pkg/infra/log"
-	"github.com/grafana/grafana/pkg/models"
-	"github.com/grafana/grafana/pkg/plugins"
-	"github.com/grafana/grafana/pkg/services/datasources"
-	"github.com/grafana/grafana/pkg/setting"
-=======
 	"github.com/grafana/grafana-plugin-sdk-go/backend"
 	"github.com/grafana/grafana-plugin-sdk-go/backend/datasource"
 	"github.com/grafana/grafana-plugin-sdk-go/backend/instancemgmt"
 	"github.com/grafana/grafana-plugin-sdk-go/data"
 	"github.com/grafana/grafana-plugin-sdk-go/data/sqlutil"
+	"github.com/grafana/grafana/pkg/infra/log"
 	"github.com/grafana/grafana/pkg/plugins/backendplugin"
 	"github.com/grafana/grafana/pkg/plugins/backendplugin/coreplugin"
 	"github.com/grafana/grafana/pkg/setting"
-	"github.com/grafana/grafana/pkg/util"
-
-	mssql "github.com/denisenkom/go-mssqldb"
-	"github.com/grafana/grafana/pkg/infra/log"
->>>>>>> b14b267b
 	"github.com/grafana/grafana/pkg/tsdb/sqleng"
 	"github.com/grafana/grafana/pkg/util"
 )
 
 var logger = log.New("tsdb.mssql")
 
-<<<<<<< HEAD
-func ProvideService(dsService *datasources.Service) *Service {
-	return &Service{
-		dsService: dsService,
-		logger:    log.New("tsdb.mssql"),
-	}
-}
-
-type Service struct {
-	dsService *datasources.Service
-	logger    log.Logger
-}
-
-//nolint: staticcheck // plugins.DataPlugin deprecated
-func (s *Service) NewExecutor(datasource *models.DataSource) (plugins.DataPlugin, error) {
-	cnnstr, err := s.generateConnectionString(datasource)
-	if err != nil {
-		return nil, err
-	}
-	// TODO: Don't use global
-	if setting.Env == setting.Dev {
-		s.logger.Debug("getEngine", "connection", cnnstr)
-=======
 type Service struct {
 	im instancemgmt.InstanceManager
 }
@@ -76,7 +40,6 @@
 
 	if err := manager.Register("mssql", factory); err != nil {
 		logger.Error("Failed to register plugin", "error", err)
->>>>>>> b14b267b
 	}
 	return s, nil
 }
@@ -90,22 +53,14 @@
 	return instance, nil
 }
 
-<<<<<<< HEAD
-	queryResultTransformer := mssqlQueryResultTransformer{
-		log: s.logger,
-=======
 func (s *Service) QueryData(ctx context.Context, req *backend.QueryDataRequest) (*backend.QueryDataResponse, error) {
 	dsHandler, err := s.getDataSourceHandler(req.PluginContext)
 	if err != nil {
 		return nil, err
->>>>>>> b14b267b
 	}
 	return dsHandler.QueryData(ctx, req)
 }
 
-<<<<<<< HEAD
-	return sqleng.NewDataPlugin(config, &queryResultTransformer, newMssqlMacroEngine(), s.logger)
-=======
 func newInstanceSettings() datasource.InstanceFactoryFunc {
 	return func(settings backend.DataSourceInstanceSettings) (instancemgmt.Instance, error) {
 		jsonData := sqleng.JsonData{
@@ -151,7 +106,6 @@
 
 		return sqleng.NewQueryDataHandler(config, &queryResultTransformer, newMssqlMacroEngine(), logger)
 	}
->>>>>>> b14b267b
 }
 
 // ParseURL tries to parse an MSSQL URL string into a URL object.
@@ -175,11 +129,7 @@
 	}, nil
 }
 
-<<<<<<< HEAD
-func (s *Service) generateConnectionString(dataSource *models.DataSource) (string, error) {
-=======
 func generateConnectionString(dsInfo sqleng.DataSourceInfo) (string, error) {
->>>>>>> b14b267b
 	const dfltPort = "0"
 	var addr util.NetworkAddress
 	if dsInfo.URL != "" {
@@ -205,22 +155,12 @@
 		args = append(args, "port", addr.Port)
 	}
 
-<<<<<<< HEAD
-	s.logger.Debug("Generating connection string", args...)
-	encrypt := dataSource.JsonData.Get("encrypt").MustString("false")
-	connStr := fmt.Sprintf("server=%s;database=%s;user id=%s;password=%s;",
-		addr.Host,
-		dataSource.Database,
-		dataSource.User,
-		s.dsService.DecryptedPassword(dataSource),
-=======
 	logger.Debug("Generating connection string", args...)
 	connStr := fmt.Sprintf("server=%s;database=%s;user id=%s;password=%s;",
 		addr.Host,
 		dsInfo.Database,
 		dsInfo.User,
 		dsInfo.DecryptedSecureJSONData["password"],
->>>>>>> b14b267b
 	)
 	// Port number 0 means to determine the port automatically, so we can let the driver choose
 	if addr.Port != "0" {
