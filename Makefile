## This is a self-documented Makefile. For usage information, run `make help`:
##
## For more information, refer to https://suva.sh/posts/well-documented-makefiles/

WIRE_TAGS = "oss"

-include local/Makefile
include .bingo/Variables.mk

.PHONY: all deps-go deps-js deps build-go build-server build-cli build-js build build-docker-full build-docker-full-ubuntu lint-go golangci-lint test-go test-js gen-ts test run run-frontend clean devenv devenv-down protobuf drone help gen-go gen-cue

GO = go
GO_FILES ?= ./pkg/...
SH_FILES ?= $(shell find ./scripts -name *.sh)
GO_BUILD_FLAGS += $(if $(GO_BUILD_DEV),-dev)
GO_BUILD_FLAGS += $(if $(GO_BUILD_TAGS),-build-tags=$(GO_BUILD_TAGS))

all: deps build

##@ Dependencies

deps-go: ## Install backend dependencies.
	$(GO) run build.go setup

deps-js: node_modules ## Install frontend dependencies.

deps: deps-js ## Install all dependencies.

node_modules: package.json yarn.lock ## Install node modules.
	@echo "install frontend dependencies"
	YARN_ENABLE_PROGRESS_BARS=false yarn install --immutable

##@ Swagger
SPEC_TARGET = public/api-spec.json
MERGED_SPEC_TARGET := public/api-merged.json
NGALERT_SPEC_TARGET = pkg/services/ngalert/api/tooling/api.json
HTTP_API_DOCS_TARGET_DIR = docs/sources/http_api
HTTP_API_DOCS_TARGET = $(HTTP_API_DOCS_TARGET_DIR)/markdown.md

$(NGALERT_SPEC_TARGET):
	+$(MAKE) -C pkg/services/ngalert/api/tooling api.json

$(MERGED_SPEC_TARGET): $(SPEC_TARGET) $(NGALERT_SPEC_TARGET) $(SWAGGER) ## Merge generated and ngalert API specs
	# known conflicts DsPermissionType, AddApiKeyCommand, Json, Duration (identical models referenced by both specs)
	$(SWAGGER) mixin $(SPEC_TARGET) $(NGALERT_SPEC_TARGET) --ignore-conflicts -o $(MERGED_SPEC_TARGET)

$(SPEC_TARGET): $(SWAGGER) ## Generate API Swagger specification
	SWAGGER_GENERATE_EXTENSION=false $(SWAGGER) generate spec -m -w pkg/server -o $(SPEC_TARGET) \
	-x "github.com/grafana/grafana/pkg/services/ngalert/api/tooling/definitions" \
	-x "github.com/prometheus/alertmanager" \
	-i pkg/api/swagger_tags.json

swagger-api-spec: gen-go $(SPEC_TARGET) $(MERGED_SPEC_TARGET) validate-api-spec

<<<<<<< HEAD
$(HTTP_API_DOCS_TARGET): swagger-api-spec ## Generate HTTP API markdown
	$(SWAGGER) generate markdown \
	--keep-spec-order \
	--allow-template-override \
	--dump-data  \
	--template-dir=pkg/api/docs \
	-f $(MERGED_SPEC_TARGET)
	mv markdown.md $(HTTP_API_DOCS_TARGET) 

http-api-docs: swagger-api-spec $(HTTP_API_DOCS_TARGET) ## Generate HTTP API markdown

http-api-docs-clean:
	rm $(HTTP_API_DOCS_TARGET)

validate-api-spec: $(MERGED_SPEC_TARGET) ## Validate API spec
=======
validate-api-spec: $(MERGED_SPEC_TARGET) $(SWAGGER) ## Validate API spec
>>>>>>> 84b24981
	$(SWAGGER) validate $(<)

clean-api-spec:
	rm $(SPEC_TARGET) $(MERGED_SPEC_TARGET) $(OAPI_SPEC_TARGET)

##@ OpenAPI 3
OAPI_SPEC_TARGET = public/openapi3.json

openapi3-gen: swagger-api-spec ## Generates OpenApi 3 specs from the Swagger 2 already generated
	$(GO) run scripts/openapi3/openapi3conv.go $(MERGED_SPEC_TARGET) $(OAPI_SPEC_TARGET)

##@ Building
gen-cue: ## Do all CUE/Thema code generation
	@echo "generate code from .cue files"
	go generate ./pkg/framework/coremodel
	go generate ./public/app/plugins

gen-go: $(WIRE) gen-cue
	@echo "generate go files"
	$(WIRE) gen -tags $(WIRE_TAGS) ./pkg/server ./pkg/cmd/grafana-cli/runner

build-go: gen-go ## Build all Go binaries.
	@echo "build go files"
	$(GO) run build.go $(GO_BUILD_FLAGS) build

build-server: ## Build Grafana server.
	@echo "build server"
	$(GO) run build.go $(GO_BUILD_FLAGS) build-server

build-cli: ## Build Grafana CLI application.
	@echo "build grafana-cli"
	$(GO) run build.go $(GO_BUILD_FLAGS) build-cli

build-js: ## Build frontend assets.
	@echo "build frontend"
	yarn run build
	yarn run plugins:build-bundled

build: build-go build-js ## Build backend and frontend.

run: $(BRA) ## Build and run web server on filesystem changes.
	$(BRA) run

run-frontend: deps-js ## Fetch js dependencies and watch frontend for rebuild
	yarn start

##@ Testing

.PHONY: test-go
test-go: test-go-unit test-go-integration

.PHONY: test-go-unit
test-go-unit: ## Run unit tests for backend with flags.
	@echo "test backend unit tests"
	$(GO) test -short -covermode=atomic -timeout=30m ./pkg/...

.PHONY: test-go-integration
test-go-integration: ## Run integration tests for backend with flags.
	@echo "test backend integration tests"
	$(GO) test -run Integration -covermode=atomic -timeout=30m ./pkg/...

.PHONY: test-go-integration-postgres
test-go-integration-postgres: devenv-postgres ## Run integration tests for postgres backend with flags.
	@echo "test backend integration postgres tests"
	$(GO) clean -testcache
	$(GO) list './pkg/...' | xargs -I {} sh -c 'GRAFANA_TEST_DB=postgres go test -run Integration -covermode=atomic -timeout=30m {}'

.PHONY: test-go-integration-mysql
test-go-integration-mysql: devenv-mysql ## Run integration tests for mysql backend with flags.
	@echo "test backend integration mysql tests"
	$(GO) clean -testcache
	$(GO) list './pkg/...' | xargs -I {} sh -c 'GRAFANA_TEST_DB=mysql go test -run Integration -covermode=atomic -timeout=30m {}'

test-js: ## Run tests for frontend.
	@echo "test frontend"
	yarn test

test: test-go test-js ## Run all tests.

##@ Linting
golangci-lint: $(GOLANGCI_LINT)
	@echo "lint via golangci-lint"
	$(GOLANGCI_LINT) run \
		--config ./conf/.golangci.toml \
		$(GO_FILES)

lint-go: golangci-lint ## Run all code checks for backend. You can use GO_FILES to specify exact files to check

# with disabled SC1071 we are ignored some TCL,Expect `/usr/bin/env expect` scripts
shellcheck: $(SH_FILES) ## Run checks for shell scripts.
	@docker run --rm -v "$$PWD:/mnt" koalaman/shellcheck:stable \
	$(SH_FILES) -e SC1071 -e SC2162

##@ Docker

build-docker-full: ## Build Docker image for development.
	@echo "build docker container"
	docker build --tag grafana/grafana:dev .

build-docker-full-ubuntu: ## Build Docker image based on Ubuntu for development.
	@echo "build docker container"
	docker build --tag grafana/grafana:dev-ubuntu -f ./Dockerfile.ubuntu .


##@ Services

# create docker-compose file with provided sources and start them
# example: make devenv sources=postgres,openldap
ifeq ($(sources),)
devenv:
	@printf 'You have to define sources for this command \nexample: make devenv sources=postgres,openldap\n'
else
devenv: devenv-down ## Start optional services, e.g. postgres, prometheus, and elasticsearch.
	$(eval targets := $(shell echo '$(sources)' | tr "," " "))

	@cd devenv; \
	./create_docker_compose.sh $(targets) || \
	(rm -rf {docker-compose.yaml,conf.tmp,.env}; exit 1)

	@cd devenv; \
	docker-compose up -d --build
endif

devenv-down: ## Stop optional services.
	@cd devenv; \
	test -f docker-compose.yaml && \
	docker-compose down || exit 0;

devenv-postgres:
	@cd devenv; \
	sources=postgres_tests

devenv-mysql:
	@cd devenv; \
	sources=mysql_tests

##@ Helpers

# We separate the protobuf generation because most development tasks on
# Grafana do not involve changing protobuf files and protoc is not a
# go-gettable dependency and so getting it installed can be inconvenient.
#
# If you are working on changes to protobuf interfaces you may either use
# this target or run the individual scripts below directly.
protobuf: ## Compile protobuf definitions
	bash scripts/protobuf-check.sh
	bash pkg/plugins/backendplugin/pluginextensionv2/generate.sh

clean: ## Clean up intermediate build artifacts.
	@echo "cleaning"
	rm -rf node_modules
	rm -rf public/build

gen-ts:
	@echo "generating TypeScript definitions"
	go get github.com/tkrajina/typescriptify-golang-structs/typescriptify@v0.1.7
	tscriptify -interface -package=github.com/grafana/grafana/pkg/services/live/pipeline -import="import { FieldConfig } from '@grafana/data'" -target=public/app/features/live/pipeline/models.gen.ts pkg/services/live/pipeline/config.go
	go mod tidy

# This repository's configuration is protected (https://readme.drone.io/signature/).
# Use this make target to regenerate the configuration YAML files when
# you modify starlark files.
drone: $(DRONE)
	$(DRONE) starlark --format
	$(DRONE) lint .drone.yml --trusted
	$(DRONE) --server https://drone.grafana.net sign --save grafana/grafana

help: ## Display this help.
	@awk 'BEGIN {FS = ":.*##"; printf "\nUsage:\n  make \033[36m<target>\033[0m\n"} /^[a-zA-Z_-]+:.*?##/ { printf "  \033[36m%-15s\033[0m %s\n", $$1, $$2 } /^##@/ { printf "\n\033[1m%s\033[0m\n", substr($$0, 5) } ' $(MAKEFILE_LIST)<|MERGE_RESOLUTION|>--- conflicted
+++ resolved
@@ -52,13 +52,12 @@
 
 swagger-api-spec: gen-go $(SPEC_TARGET) $(MERGED_SPEC_TARGET) validate-api-spec
 
-<<<<<<< HEAD
-$(HTTP_API_DOCS_TARGET): swagger-api-spec ## Generate HTTP API markdown
+$(HTTP_API_DOCS_TARGET): swagger-api-spec $(SWAGGER) ## Generate HTTP API markdown
 	$(SWAGGER) generate markdown \
 	--keep-spec-order \
 	--allow-template-override \
 	--dump-data  \
-	--template-dir=pkg/api/docs \
+	--template-dir=pkg/api \
 	-f $(MERGED_SPEC_TARGET)
 	mv markdown.md $(HTTP_API_DOCS_TARGET) 
 
@@ -67,10 +66,7 @@
 http-api-docs-clean:
 	rm $(HTTP_API_DOCS_TARGET)
 
-validate-api-spec: $(MERGED_SPEC_TARGET) ## Validate API spec
-=======
 validate-api-spec: $(MERGED_SPEC_TARGET) $(SWAGGER) ## Validate API spec
->>>>>>> 84b24981
 	$(SWAGGER) validate $(<)
 
 clean-api-spec:
