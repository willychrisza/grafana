--- conflicted
+++ resolved
@@ -446,7 +446,6 @@
 # Enter a comma-separated list of usernames to hide them in the Grafana UI. These users are shown to Grafana admins and to themselves.
 hidden_users =
 
-<<<<<<< HEAD
 [secretscan]
 # Enable secretscan feature
 enabled = false
@@ -459,11 +458,10 @@
 
 # URL to send outgoing webhooks to in case of detection
 oncall_url =
-=======
+
 [service_accounts]
 # When set, Grafana will not allow the creation of tokens with expiry greater than this setting.
 token_expiration_day_limit =
->>>>>>> 3b718a3e
 
 [auth]
 # Login cookie name
