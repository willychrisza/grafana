--- conflicted
+++ resolved
@@ -80,17 +80,10 @@
     "@types/testing-library__jest-dom": "5.14.5",
     "@types/tinycolor2": "1.4.3",
     "esbuild": "0.16.17",
-<<<<<<< HEAD
     "react": "18.2.0",
     "react-dom": "18.2.0",
     "react-test-renderer": "18.2.0",
-    "rimraf": "4.2.0",
-=======
-    "react": "17.0.2",
-    "react-dom": "17.0.2",
-    "react-test-renderer": "17.0.2",
     "rimraf": "4.4.0",
->>>>>>> caf98101
     "rollup": "2.79.1",
     "rollup-plugin-dts": "^5.0.0",
     "rollup-plugin-esbuild": "5.0.0",
