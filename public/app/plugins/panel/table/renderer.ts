--- conflicted
+++ resolved
@@ -1,12 +1,7 @@
 import _ from 'lodash';
 import moment from 'moment';
-<<<<<<< HEAD
-import kbn from 'app/core/utils/kbn';
-import { getValueFormat, getColorFromHexRgbOrName, GrafanaThemeType } from '@grafana/ui';
+import { getValueFormat, getColorFromHexRgbOrName, GrafanaThemeType, stringToJsRegex } from '@grafana/ui';
 import { ColumnStyle } from '@grafana/ui/src/components/Table/TableCellBuilder';
-=======
-import { getValueFormat, getColorFromHexRgbOrName, GrafanaThemeType, stringToJsRegex } from '@grafana/ui';
->>>>>>> fc41d10b
 
 export class TableRenderer {
   formatters: any[];
