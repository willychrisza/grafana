import Centrifuge from 'centrifuge/dist/centrifuge';
import {
  GrafanaLiveSrv,
  LiveDataStreamOptions,
  LiveQueryDataOptions,
  StreamingFrameAction,
  StreamingFrameOptions,
} from '@grafana/runtime/src/services/live';
import { BehaviorSubject, Observable, share, startWith } from 'rxjs';
import {
  DataQueryError,
  DataQueryResponse,
  LiveChannelAddress,
  LiveChannelConnectionState,
  LiveChannelId,
  toLiveChannelId,
} from '@grafana/data';
import { CentrifugeLiveChannel } from './channel';
import { LiveDataStream } from './LiveDataStream';
import { StreamingResponseData } from '../data/utils';
import { BackendDataSourceResponse } from '@grafana/runtime/src/utils/queryResponse';
import { FetchResponse } from '@grafana/runtime/src/services/backendSrv';

export type CentrifugeSrvDeps = {
  appUrl: string;
  orgId: number;
  orgRole: string;
  sessionId: string;
  liveEnabled: boolean;
  dataStreamSubscriberReadiness: Observable<boolean>;
};

export type StreamingDataQueryResponse = Omit<DataQueryResponse, 'data'> & { data: [StreamingResponseData] };

export type CentrifugeSrv = Omit<GrafanaLiveSrv, 'publish' | 'getDataStream' | 'getQueryData'> & {
  getDataStream: (options: LiveDataStreamOptions) => Observable<StreamingDataQueryResponse>;
  getQueryData: (
    options: LiveQueryDataOptions
  ) => Promise<
    | { data: BackendDataSourceResponse | undefined }
    | FetchResponse<BackendDataSourceResponse | undefined>
    | DataQueryError
  >;
};

export type DataStreamSubscriptionKey = string;

const defaultStreamingFrameOptions: Readonly<StreamingFrameOptions> = {
  maxLength: 100,
  maxDelta: Infinity,
  action: StreamingFrameAction.Append,
};

const dataStreamShutdownDelayInMs = 5000;

export class CentrifugeService implements CentrifugeSrv {
  readonly open = new Map<string, CentrifugeLiveChannel>();
  private readonly liveDataStreamByChannelId: Record<LiveChannelId, LiveDataStream> = {};
  readonly centrifuge: Centrifuge;
  readonly connectionState: BehaviorSubject<boolean>;
  readonly connectionBlocker: Promise<void>;
  private readonly dataStreamSubscriberReadiness: Observable<boolean>;

  constructor(private deps: CentrifugeSrvDeps) {
    this.dataStreamSubscriberReadiness = deps.dataStreamSubscriberReadiness.pipe(share(), startWith(true));
    const liveUrl = `${deps.appUrl.replace(/^http/, 'ws')}/api/live/ws`;
<<<<<<< HEAD
    this.centrifuge = new Centrifuge(liveUrl, { protocolVersion: 'v2' });
=======
    this.centrifuge = new Centrifuge(liveUrl, {
      timeout: 30000,
    });
>>>>>>> 9d11c915
    this.centrifuge.setConnectData({
      sessionId: deps.sessionId,
      orgId: deps.orgId,
    });
    // orgRole is set when logged in *or* anonomus users can use grafana
    if (deps.liveEnabled && deps.orgRole !== '') {
      this.centrifuge.connect(); // do connection
    }
    this.connectionState = new BehaviorSubject<boolean>(this.centrifuge.isConnected());
    this.connectionBlocker = new Promise<void>((resolve) => {
      if (this.centrifuge.isConnected()) {
        return resolve();
      }
      const connectListener = () => {
        resolve();
        this.centrifuge.removeListener('connect', connectListener);
      };
      this.centrifuge.addListener('connect', connectListener);
    });

    // Register global listeners
    this.centrifuge.on('connect', this.onConnect);
    this.centrifuge.on('disconnect', this.onDisconnect);
    this.centrifuge.on('publish', this.onServerSideMessage);
  }

  //----------------------------------------------------------
  // Internal functions
  //----------------------------------------------------------

  private onConnect = (context: any) => {
    this.connectionState.next(true);
  };

  private onDisconnect = (context: any) => {
    this.connectionState.next(false);
  };

  private onServerSideMessage = (context: any) => {
    console.log('Publication from server-side channel', context);
  };

  /**
   * Get a channel.  If the scope, namespace, or path is invalid, a shutdown
   * channel will be returned with an error state indicated in its status
   */
  private getChannel<TMessage>(addr: LiveChannelAddress): CentrifugeLiveChannel<TMessage> {
    const id = `${this.deps.orgId}/${addr.scope}/${addr.namespace}/${addr.path}`;
    let channel = this.open.get(id);
    if (channel != null) {
      return channel;
    }

    channel = new CentrifugeLiveChannel(id, addr);
    if (channel.currentStatus.state === LiveChannelConnectionState.Invalid) {
      return channel;
    }
    channel.shutdownCallback = () => {
      this.open.delete(id); // remove it from the list of open channels
    };
    this.open.set(id, channel);

    // Initialize the channel in the background
    this.initChannel(channel).catch((err) => {
      if (channel) {
        channel.currentStatus.state = LiveChannelConnectionState.Invalid;
        channel.shutdownWithError(err);
      }
      this.open.delete(id);
    });

    // return the not-yet initialized channel
    return channel;
  }

  private async initChannel(channel: CentrifugeLiveChannel): Promise<void> {
    const events = channel.initalize();
    if (!this.centrifuge.isConnected()) {
      await this.connectionBlocker;
    }
    channel.subscription = this.centrifuge.subscribe(channel.id, events, { data: channel.addr.data });
    return;
  }

  //----------------------------------------------------------
  // Exported functions
  //----------------------------------------------------------

  /**
   * Listen for changes to the connection state
   */
  getConnectionState = () => {
    return this.connectionState.asObservable();
  };

  /**
   * Watch for messages in a channel
   */
  getStream: CentrifugeSrv['getStream'] = <T>(address: LiveChannelAddress) => {
    return this.getChannel<T>(address).getStream();
  };

  private createSubscriptionKey = (options: LiveDataStreamOptions): DataStreamSubscriptionKey =>
    options.key ?? `xstr/${streamCounter++}`;

  private getLiveDataStream = (options: LiveDataStreamOptions): LiveDataStream => {
    const channelId = toLiveChannelId(options.addr);
    const existingStream = this.liveDataStreamByChannelId[channelId];

    if (existingStream) {
      return existingStream;
    }

    const channel = this.getChannel(options.addr);
    this.liveDataStreamByChannelId[channelId] = new LiveDataStream({
      channelId,
      onShutdown: () => {
        delete this.liveDataStreamByChannelId[channelId];
      },
      liveEventsObservable: channel.getStream(),
      subscriberReadiness: this.dataStreamSubscriberReadiness,
      defaultStreamingFrameOptions,
      shutdownDelayInMs: dataStreamShutdownDelayInMs,
    });
    return this.liveDataStreamByChannelId[channelId];
  };
  /**
   * Connect to a channel and return results as DataFrames
   */
  getDataStream: CentrifugeSrv['getDataStream'] = (options) => {
    const subscriptionKey = this.createSubscriptionKey(options);

    const stream = this.getLiveDataStream(options);
    return stream.get(options, subscriptionKey);
  };

  /**
   * Executes a query over the live websocket. Query response can contain live channels we can subscribe to for further updates
   *
   * Since the initial request and subscription are on the same socket, this will support HA setups
   */
  getQueryData: CentrifugeSrv['getQueryData'] = async (options) => {
    return this.centrifuge.namedRPC('grafana.query', options.body);
  };

  /**
   * For channels that support presence, this will request the current state from the server.
   *
   * Join and leave messages will be sent to the open stream
   */
  getPresence: CentrifugeSrv['getPresence'] = (address) => {
    return this.getChannel(address).getPresence();
  };
}

// This is used to give a unique key for each stream.  The actual value does not matter
let streamCounter = 0;<|MERGE_RESOLUTION|>--- conflicted
+++ resolved
@@ -64,13 +64,10 @@
   constructor(private deps: CentrifugeSrvDeps) {
     this.dataStreamSubscriberReadiness = deps.dataStreamSubscriberReadiness.pipe(share(), startWith(true));
     const liveUrl = `${deps.appUrl.replace(/^http/, 'ws')}/api/live/ws`;
-<<<<<<< HEAD
-    this.centrifuge = new Centrifuge(liveUrl, { protocolVersion: 'v2' });
-=======
     this.centrifuge = new Centrifuge(liveUrl, {
       timeout: 30000,
-    });
->>>>>>> 9d11c915
+      protocolVersion: 'v2',
+    });
     this.centrifuge.setConnectData({
       sessionId: deps.sessionId,
       orgId: deps.orgId,
