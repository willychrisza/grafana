--- conflicted
+++ resolved
@@ -83,11 +83,7 @@
   }
 
   accessControlEnabled(): boolean {
-<<<<<<< HEAD
-    return config.licenseInfo.hasLicense && !!config.featureToggles.accesscontrol;
-=======
-    return featureEnabled('accesscontrol') && config.featureToggles['accesscontrol'];
->>>>>>> 34f757ba
+    return featureEnabled('accesscontrol') && !!config.featureToggles.accesscontrol;
   }
 
   // Checks whether user has required permission
